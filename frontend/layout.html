<!DOCTYPE html>
<html lang="fr">
<head>
    <meta charset="UTF-8">
    <meta name="viewport" content="width=device-width, initial-scale=1.0">
    <title>TrashAnalyser</title>
    <link rel="stylesheet" href="https://cdnjs.cloudflare.com/ajax/libs/font-awesome/6.4.0/css/all.min.css">
    <link href="https://cdn.jsdelivr.net/npm/bootstrap@5.3.0/dist/css/bootstrap.min.css" rel="stylesheet">
    <link rel="stylesheet" href="{{ url_for('static', filename='css/style.css') }}">
    <link href="https://fonts.googleapis.com/css2?family=Poppins&display=swap" rel="stylesheet">
</head>
<body>

    <!-- Bandeau utilisateur -->
    {% if session.username %}
        <div class="alert alert-info text-center mb-0 py-2" role="alert">
            Connecté en tant que <strong>{{ session.username }}</strong>
            ({{ session.role }}) |
            <a href="{{ url_for('auth.logout') }}">Se déconnecter</a>
        </div>
    {% else %}
        <div class="alert alert-secondary text-center mb-0 py-2" role="alert">
            <a href="{{ url_for('auth.login') }}">Se connecter en tant qu'admin</a> pour annoter manuellement
        </div>
    {% endif %}


    <!-- Navbar -->
    <nav class="navbar navbar-expand-lg navbar-light bg-light">
        <div class="container">
            <a class="navbar-brand" href="{{ url_for('home') }}">
                <img src="{{ url_for('static', filename='images/logo.png') }}" alt="Logo TrashAnalyser">
            </a>
            <button class="navbar-toggler" type="button" data-bs-toggle="collapse" data-bs-target="#navbarNav">
                <span class="navbar-toggler-icon"></span>
            </button>
            <div class="collapse navbar-collapse" id="navbarNav">
                <ul class="navbar-nav ms-3">
                    <li class="nav-item"><a class="nav-link" href="{{ url_for('home') }}">Accueil</a></li>
<<<<<<< HEAD
                    <li class="nav-item"><a class="nav-link" href="{{ url_for('upload.upload_file') }}">Uploader une image</a></li>

                    {# Active ces lignes si les routes existent #}
                     <li class="nav-item"><a class="nav-link" href="{{ url_for('dashboard.dashboard') }}">Tableau de bord</a></li> 
                     <li class="nav-item"><a class="nav-link" href="{{ url_for('greenit') }}">Green IT</a></li> 
=======
                    <li class="nav-item"><a class="nav-link" href="{{ url_for('upload.upload_file') }}">Upload une image</a></li>
                    <li class="nav-item"><a class="nav-link" href="{{ url_for('dashboard') }}">Tableau de bord</a></li>
                    <li class="nav-item"><a class="nav-link" href="{{ url_for('greenit') }}">Green IT</a></li>
>>>>>>> f86142ec
                </ul>
            </div>
        </div>
    </nav>

    <!-- Affichage des messages flash -->
    {% with messages = get_flashed_messages(with_categories=true) %}
      {% if messages %}
        <div class="container mt-3">
          {% for category, message in messages %}
            <div class="alert alert-{{ 'danger' if category == 'error' else category }} alert-dismissible fade show" role="alert">
              {{ message }}
              <button type="button" class="btn-close" data-bs-dismiss="alert" aria-label="Fermer"></button>
            </div>
          {% endfor %}
        </div>
      {% endif %}
    {% endwith %}

    {% block content %}{% endblock %}

    <!-- Footer -->
    <footer class="footer-section mt-5">
        <div class="container">
            <div class="row">
                <div class="col-md-6 mb-4">
                    <p><strong>Adresse :</strong><br>12 rue des Trois Bacs Décharge-sur-Seine, 75019 France</p>
                    <p><strong>Contact :</strong><br><a href="mailto:relationtri@trashalyser.com">relationtri@trashalyser.com</a></p>
                    <div class="social-icons mt-2">
                        <a href="#"><i class="fab fa-facebook-f"></i></a>
                        <a href="#"><i class="fab fa-instagram"></i></a>
                        <a href="#"><i class="fab fa-linkedin-in"></i></a>
                        <a href="#"><i class="fab fa-youtube"></i></a>
                    </div>
                </div>

                <div class="col-md-6 mb-4 text-md-end">
                    <p><a href="{{ url_for('privacy') }}">Politique de confidentialité</a></p>
                    <p><a href="{{ url_for('terms') }}">Conditions de service</a></p>
                    <p><a href="{{ url_for('cookies') }}">Paramètres des cookies</a></p>
                </div>
            </div>

            <hr style="border-color: #444;">
            <p class="text-center small mb-0">© 2025 TrashAnalyser. Tous droits réservés.</p>
        </div>
    </footer>

    <script src="https://cdn.jsdelivr.net/npm/bootstrap@5.3.0/dist/js/bootstrap.bundle.min.js"></script>
</body>
</html><|MERGE_RESOLUTION|>--- conflicted
+++ resolved
@@ -37,17 +37,9 @@
             <div class="collapse navbar-collapse" id="navbarNav">
                 <ul class="navbar-nav ms-3">
                     <li class="nav-item"><a class="nav-link" href="{{ url_for('home') }}">Accueil</a></li>
-<<<<<<< HEAD
-                    <li class="nav-item"><a class="nav-link" href="{{ url_for('upload.upload_file') }}">Uploader une image</a></li>
-
-                    {# Active ces lignes si les routes existent #}
-                     <li class="nav-item"><a class="nav-link" href="{{ url_for('dashboard.dashboard') }}">Tableau de bord</a></li> 
-                     <li class="nav-item"><a class="nav-link" href="{{ url_for('greenit') }}">Green IT</a></li> 
-=======
                     <li class="nav-item"><a class="nav-link" href="{{ url_for('upload.upload_file') }}">Upload une image</a></li>
                     <li class="nav-item"><a class="nav-link" href="{{ url_for('dashboard') }}">Tableau de bord</a></li>
                     <li class="nav-item"><a class="nav-link" href="{{ url_for('greenit') }}">Green IT</a></li>
->>>>>>> f86142ec
                 </ul>
             </div>
         </div>

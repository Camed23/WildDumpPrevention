{% extends "layout.html" %}
{% block content %}

<section class="evaluation-header text-center text-white py-5" style="background-color: #2980b9;">
    <div class="container">
        <h1>Évaluation des risques & Démarche Green IT</h1>
        <p class="lead mt-3">Garantir un numérique responsable, durable et innovant</p>
    </div>
</section>

<section class="evaluation-content py-5">
    <div class="container">
        <h2>Objectifs</h2>
        <p>
            Cette démarche vise à :
            <ul>
                <li>Identifier les risques techniques et d’usage de la plateforme.</li>
                <li>Réduire l’impact environnemental via une approche Green IT.</li>
                <li>Sensibiliser les utilisateurs à la problématique des déchets sauvages.</li>
            </ul>
        </p>

<<<<<<< HEAD
        <h3 class="mt-4">Documents disponibles</h3>
=======
        <h2>Pourquoi une démarche Green IT ?</h2>
        <p>Notre projet TrashAnalyser intègre une approche responsable visant à limiter l'impact environnemental de la plateforme. En tant que futurs ingénieurs, nous avons appliqué les principes d'éco-conception numérique à chaque étape du développement.</p>

        <h2 class="mt-5">Actions mises en place :</h2>
        <ul class="mt-3">
            <li>Compression et redimensionnement des images uploadées pour limiter la taille des fichiers.</li>
            <li>Limitation du stockage en base de données aux informations strictement nécessaires.</li>
            <li>Optimisation des algorithmes : calcul des caractéristiques d'images sans traitements lourds.</li>
            <li>Design front-end léger : utilisation de Bootstrap CDN, réduction des fichiers CSS/JS.</li>
            <li>Hébergement local lors du développement, déploiement prévu sur serveur mutualisé faible impact.</li>
        </ul>

        <h2 class="mt-5">Évaluation Green IT réalisée :</h2>
        <p>Deux documents ont été produits :</p>
>>>>>>> f86142ec
        <ul>
            <li>
                📄 <a href="{{ url_for('greenit.download_document', filename='questionnaire_ecoconception.docx') }}">Questionnaire d'écoconception de services numériques (Word)</a>
            </li>
            <li>
                📊 <a href="{{ url_for('greenit.download_document', filename='tableau_impact.xlsx') }}">Tableau de synthèse de l’impact du projet (Excel)</a>
            </li>
        </ul>

<<<<<<< HEAD
        <h3 class="mt-5">Thèmes abordés</h3>
        <div class="row">
            <div class="col-md-6">
                <h5>🧠 Logiciel</h5>
                <ul>
                    <li>Design & architecture technique</li>
                    <li>Code & algorithmie efficiente</li>
                    <li>Stockage, transport et hébergement optimisé</li>
                </ul>
            </div>
            <div class="col-md-6">
                <h5>💻 Équipement utilisateur</h5>
                <ul>
                    <li>Compatibilité multi-supports (PC, smartphone, tablette)</li>
                    <li>Limitation des ressources gourmandes</li>
                    <li>Conception accessible et inclusive</li>
                </ul>
            </div>
        </div>

        <div class="text-center mt-5">
            <a href="{{ url_for('dashboard.dashboard') }}" class="btn btn-secondary">Retour au tableau de bord</a>
=======
        <div class="text-center mt-4">
            <a href="{{ url_for('home') }}" class="btn btn-dark">Retour à l'accueil</a>
>>>>>>> f86142ec
        </div>
    </div>
</section>

<style>
.evaluation-content h2, .evaluation-content h3 {
    font-weight: bold;
}
</style>

{% endblock %}<|MERGE_RESOLUTION|>--- conflicted
+++ resolved
@@ -10,19 +10,7 @@
 
 <section class="evaluation-content py-5">
     <div class="container">
-        <h2>Objectifs</h2>
-        <p>
-            Cette démarche vise à :
-            <ul>
-                <li>Identifier les risques techniques et d’usage de la plateforme.</li>
-                <li>Réduire l’impact environnemental via une approche Green IT.</li>
-                <li>Sensibiliser les utilisateurs à la problématique des déchets sauvages.</li>
-            </ul>
-        </p>
 
-<<<<<<< HEAD
-        <h3 class="mt-4">Documents disponibles</h3>
-=======
         <h2>Pourquoi une démarche Green IT ?</h2>
         <p>Notre projet TrashAnalyser intègre une approche responsable visant à limiter l'impact environnemental de la plateforme. En tant que futurs ingénieurs, nous avons appliqué les principes d'éco-conception numérique à chaque étape du développement.</p>
 
@@ -35,9 +23,7 @@
             <li>Hébergement local lors du développement, déploiement prévu sur serveur mutualisé faible impact.</li>
         </ul>
 
-        <h2 class="mt-5">Évaluation Green IT réalisée :</h2>
-        <p>Deux documents ont été produits :</p>
->>>>>>> f86142ec
+        <h3 class="mt-4">Documents disponibles</h3>
         <ul>
             <li>
                 📄 <a href="{{ url_for('greenit.download_document', filename='questionnaire_ecoconception.docx') }}">Questionnaire d'écoconception de services numériques (Word)</a>
@@ -47,33 +33,8 @@
             </li>
         </ul>
 
-<<<<<<< HEAD
-        <h3 class="mt-5">Thèmes abordés</h3>
-        <div class="row">
-            <div class="col-md-6">
-                <h5>🧠 Logiciel</h5>
-                <ul>
-                    <li>Design & architecture technique</li>
-                    <li>Code & algorithmie efficiente</li>
-                    <li>Stockage, transport et hébergement optimisé</li>
-                </ul>
-            </div>
-            <div class="col-md-6">
-                <h5>💻 Équipement utilisateur</h5>
-                <ul>
-                    <li>Compatibilité multi-supports (PC, smartphone, tablette)</li>
-                    <li>Limitation des ressources gourmandes</li>
-                    <li>Conception accessible et inclusive</li>
-                </ul>
-            </div>
-        </div>
-
         <div class="text-center mt-5">
             <a href="{{ url_for('dashboard.dashboard') }}" class="btn btn-secondary">Retour au tableau de bord</a>
-=======
-        <div class="text-center mt-4">
-            <a href="{{ url_for('home') }}" class="btn btn-dark">Retour à l'accueil</a>
->>>>>>> f86142ec
         </div>
     </div>
 </section>

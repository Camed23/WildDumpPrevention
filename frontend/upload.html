--- conflicted
+++ resolved
@@ -72,12 +72,6 @@
                 <h4>État de la poubelle :</h4>
                 <input type="hidden" name="choice" id="choice" value="">
 
-<<<<<<< HEAD
-                <button type="button" onclick="setChoice('Vide', this)" class="btn btn-outline-dark m-1 choice-btn">Vide</button>
-                <button type="button" onclick="setChoice('Pleine', this)" class="btn btn-outline-dark m-1 choice-btn">Pleine</button>
-                <button type="button" onclick="setChoice('IA', this)" class="btn btn-outline-dark m-1 choice-btn">Laisser l'IA choisir</button>
-                
-=======
                 <button type="button" onclick="setChoice('IA', this)" class="btn btn-outline-dark m-1 choice-btn">
                     Laisser l'IA choisir
                 </button>
@@ -89,7 +83,6 @@
                     <p class="text-muted mt-2"><em>Seuls les administrateurs peuvent annoter manuellement.</em></p>
                 {% endif %}
 
->>>>>>> f86142ec
                 <div class="mt-4">
                     <button type="submit" class="btn btn-success">Valider et envoyer</button>
                 </div>

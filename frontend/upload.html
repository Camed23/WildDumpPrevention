--- conflicted
+++ resolved
@@ -86,7 +86,6 @@
                 <div class="mt-4">
                     <button type="submit" class="btn btn-success">Valider et envoyer</button>
                 </div>
-<<<<<<< HEAD
                 {% if session.role == 'Admin' %}
                     <div class="text-center mt-3 d-none" id="rules-toggle-container">
                         <button type="button" class="btn btn-secondary" onclick="toggleRulesSection()">
@@ -94,9 +93,6 @@
                         </button>
                     </div>
                 {% endif %}
-=======
-                 
->>>>>>> 339078c5
             </section>
         </div>
     </section>
